--- conflicted
+++ resolved
@@ -18,13 +18,8 @@
     p.add_argument('--ignore-verb-novelty', default=False, action='store_true')
     p.add_argument('--detection-feedback', action='store_true')
     p.add_argument('--given-detection', default=False, action='store_true')
-<<<<<<< HEAD
-    p.add_argument('--train-csv-path', default='./dataset_v4/dataset_v4_2_train.csv')
-    p.add_argument('--val-csv-path', default='./dataset_v4/dataset_v4_2_val.csv')
-=======
     p.add_argument('--train-csv-path', default='/nfs/hpc/share/sail_on3/final/osu_train_cal_val/train.csv')
     p.add_argument('--val-csv-path', default='/nfs/hpc/share/sail_on3/final/osu_train_cal_val/calib.csv')
->>>>>>> 1a14f0f5
     p.add_argument('--trial-size', type=int, default=200)
     p.add_argument('--trial-batch-size', type=int, default=10)
     p.add_argument('--disable-retraining', default=False, action='store_true')
@@ -36,21 +31,6 @@
     p.add_argument('--version', default='101')
     p.add_argument('--sys_results_dir', default='./session/temp/SVO_10_test_trials_csv60_with_detection_feedback')
     p.add_argument('--test_ids', nargs="+", default=None)
-<<<<<<< HEAD
-    p.add_argument('--hintA', default= False)
-    p.add_argument('--hintB', default= False)
-    p.add_argument('--root-cache-dir', type=str, default='./.data-cache')
-    p.add_argument('--n-known-val', type=int, default=4068)
-    p.add_argument('--precomputed-feature-dir', type=str, default='./.features/resizepad=224/none/normalized')
-    p.add_argument('--retraining-augmentation', type=Augmentation, choices=list(Augmentation), default=Augmentation.rand_augment)
-    p.add_argument('--retraining-lr', type=float, default=0.005)
-    p.add_argument('--retraining-batch-size', type=int, default=32)
-    p.add_argument('--retraining-patience', type=int, default=5)
-    p.add_argument('--retraining-min-epochs', type=int, default=5)
-    p.add_argument('--retraining-max-epochs', type=int, default=600)
-    p.add_argument('--retraining-label-smoothing', type=float, default=0.05)
-    p.add_argument('--retraining-scheduler-type', type=SchedulerType, choices=list(SchedulerType), default=SchedulerType.none)
-=======
     p.add_argument('--hintA', default=False)
     p.add_argument('--hintB', default=False)
     p.add_argument('--root-cache-dir', type=str, default='/nfs/hpc/share/sail_on3/.data-cache')
@@ -66,7 +46,6 @@
     p.add_argument('--retraining-scheduler-type', type=SchedulerType, choices=list(SchedulerType), default=SchedulerType.none)
     p.add_argument('--feedback-loss-weight', type=float, default=0.5)
     p.add_argument('--detection-threshold', type=float, default=0.5)
->>>>>>> 1a14f0f5
 
     args = p.parse_args()
 
@@ -106,16 +85,9 @@
         retraining_min_epochs=args.retraining_min_epochs,
         retraining_max_epochs=args.retraining_max_epochs,
         retraining_label_smoothing=args.retraining_label_smoothing,
-<<<<<<< HEAD
-        retraining_scheduler_type=args.retraining_scheduler_type
-    )
-    
-    api = APIStubs(args.api_dir, args.tests_dir) if args.api_stubs else None
-=======
         retraining_scheduler_type=args.retraining_scheduler_type,
         feedback_loss_weight=args.feedback_loss_weight
     )
->>>>>>> 1a14f0f5
     
     test_session = BBNSession('OND', args.domain, args.class_count, 
         args.detection_feedback,
