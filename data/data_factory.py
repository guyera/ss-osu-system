--- conflicted
+++ resolved
@@ -94,11 +94,7 @@
             raise ValueError("Unknown dataset ", name)
 
         json_path = f'{os.path.splitext(csv_path)[0]}.json'
-<<<<<<< HEAD
-        self.dataset = CustomDet(root=data_root, csv_path=csv_path, json_path=json_path, n_species_cls=n_species_cls, n_activity_cls=n_activity_cls, label_mapper=label_mapper, target_transform=pocket.ops.ToTensor(input_format='dict'), image_filter=image_filter)
-=======
         self.dataset = CustomDet(root=data_root, csv_path=csv_path, json_path=json_path, n_species_cls=n_species_cls, n_activity_cls=n_activity_cls, label_mapper=label_mapper, image_filter=image_filter)
->>>>>>> 1a14f0f5
 
         self.name = name
 
