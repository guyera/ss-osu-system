--- conflicted
+++ resolved
@@ -105,10 +105,8 @@
                 anno_file=os.path.join(data_root, 'instances_{}.json'.format(partition)),
                 target_transform=pocket.ops.ToTensor(input_format='dict')
             )
-<<<<<<< HEAD
+
             self.subject_idx = 49
-=======
-            self.human_idx = 49
         elif name == 'vcoco_sample':
             assert partition in ['train', 'val', 'trainval', 'test'], \
                 "Unknown V-COCO partition " + partition
@@ -124,7 +122,6 @@
                                        ), target_transform=pocket.ops.ToTensor(input_format='dict')
             )
             self.human_idx = 1
->>>>>>> aebfc97a
         else:
             assert partition in ['train', 'val', 'trainval', 'test'], \
                 "Unknown V-COCO partition " + partition
